--- conflicted
+++ resolved
@@ -66,12 +66,9 @@
     for m in history:
         print(f"{m['role']}: {m['content']}")
         await client.memory.add(session_id=session_id, messages=[Message(**m)])
-<<<<<<< HEAD
-=======
 
     #  Wait for the messages to be processed
     await asyncio.sleep(5)
->>>>>>> 9f08b68a
 
     # Synthesize a question from most recent messages.
     # Useful for RAG apps. This is faster than using an LLM chain.
@@ -122,11 +119,7 @@
     # Delete Memory for session
     # Uncomment to run
     print(f"\n5---deleteMemory for Session: {session_id}")
-<<<<<<< HEAD
-    await client.memory.delete(session_id)
-=======
     # await client.memory.delete(session_id)
->>>>>>> 9f08b68a
 
 
 if __name__ == "__main__":
